# coding: utf-8
#
# Copyright 2014 The Oppia Authors. All Rights Reserved.
#
# Licensed under the Apache License, Version 2.0 (the "License");
# you may not use this file except in compliance with the License.
# You may obtain a copy of the License at
#
#      http://www.apache.org/licenses/LICENSE-2.0
#
# Unless required by applicable law or agreed to in writing, software
# distributed under the License is distributed on an "AS-IS" BASIS,
# WITHOUT WARRANTIES OR CONDITIONS OF ANY KIND, either express or implied.
# See the License for the specific language governing permissions and
# limitations under the License.

"""Services for exploration-related statistics."""

import itertools

from core.domain import exp_domain
from core.domain import exp_services
from core.domain import interaction_registry
from core.domain import stats_domain
from core.domain import stats_jobs_continuous
from core.platform import models

(stats_models,) = models.Registry.import_models([models.NAMES.statistics])


# TODO(bhenning): Test.
def get_visualizations_info(exploration_id, state_name):
    """Returns a list of visualization info. Each item in the list is a dict
    with keys 'data' and 'options'.
    """
    exploration = exp_services.get_exploration_by_id(exploration_id)
    if exploration.states[state_name].interaction.id is None:
        return []

    visualizations = interaction_registry.Registry.get_interaction_by_id(
        exploration.states[state_name].interaction.id).answer_visualizations

    calculation_ids = set([
        visualization.calculation_id for visualization in visualizations])

    calculation_ids_to_outputs = {}
    for calculation_id in calculation_ids:
        # This is None if the calculation job has not yet been run for this
        # state.
        # pylint: disable=line-too-long
        calc_output_domain_object = (
<<<<<<< HEAD
            stats_jobs_continuous.InteractionAnswerSummariesAggregator.get_calc_output(
                exploration_id, state_name, calculation_id))
=======
            stats_jobs_continuous.InteractionAnswerSummariesAggregator.get_calc_output( # pylint: disable=line-too-long
                exploration_id, exploration_version, state_name,
                calculation_id))
>>>>>>> 030a1800

        # If the calculation job has not yet been run for this state, we simply
        # exclude the corresponding visualization results.
        if calc_output_domain_object is None:
            continue

        calculation_ids_to_outputs[calculation_id] = (
            calc_output_domain_object.calculation_output)

    return [{
        'id': visualization.id,
        'data': calculation_ids_to_outputs[visualization.calculation_id],
        'options': visualization.options,
    } for visualization in visualizations
<<<<<<< HEAD
            if visualization.calculation_id in calculation_ids_to_outputs]
=======
                    if visualization.calculation_id
                    in calculation_ids_to_outputs]

    return results_list
>>>>>>> 030a1800


# TODO(bhenning): This needs to be thoroughly tested (similar to how the
# unresolved answers getter was before). It would be preferred if this were
# tested on a branch alongside these changes, then used to verify that these
# changes to do not change the contract of the function.
def get_top_state_rule_answers(
        exploration_id, state_name, classify_category_list,
        top_answer_count_per_category):
    """Returns a list of top answers (by submission frequency) submitted to the
    given state in the given exploration which were mapped to any of the rule
    classification categories listed in 'classify_category_list'.

    NOTE TO DEVELOPERS: Classification categories are stored upon answer
    submission, so the answers returned by this function may be stale and not
    evaluate in the same way as they did upon submission.
    """
    # TODO(bhenning): This should have a custom, continuous job (possibly as
    # part of the summarizers framework) which goes through all answers, finds
    # those which are not covered by hard rules or are not part of the training
    # data of soft rules, rank them by their frequency, then output them. This
    # output will have reasonably up-to-date answers which need to be resolved
    # by creators.
    # pylint: disable=line-too-long
    job_result = (
        stats_jobs_continuous.InteractionAnswerSummariesAggregator.get_calc_output(
            exploration_id, state_name, 'TopAnswersByCategorization'))
    if job_result:
        calc_output = job_result.calculation_output
        return list(itertools.chain.from_iterable(
            calc_output[category][:top_answer_count_per_category]
            for category in classify_category_list if category in calc_output))
    else:
        return []


def count_top_state_rule_answers(
        exploration_id, state_name, classification_category,
        top_answer_count_per_category):
    """Returns the number of answers that have been submitted to the specified
    state and exploration and have been classified as the specific
    classification category.
    """
    top_answers = get_top_state_rule_answers(
        exploration_id, state_name, [classification_category],
        top_answer_count_per_category)
    return sum([answer['frequency'] for answer in top_answers])


def get_versions_for_exploration_stats(exploration_id):
    """Returns list of versions for this exploration."""
    return stats_models.ExplorationAnnotationsModel.get_versions(
        exploration_id)


def get_exploration_stats(exploration_id, exploration_version):
    """Returns a dict with state statistics for the given exploration id.

    Note that exploration_version should be a string.
    """
    exploration = exp_services.get_exploration_by_id(exploration_id)
    exp_stats = stats_jobs_continuous.StatisticsAggregator.get_statistics(
        exploration_id, exploration_version)

    last_updated = exp_stats['last_updated']
    state_hit_counts = exp_stats['state_hit_counts']

    # TODO(bhenning): 'num_default_answers' isn't the true count, since the
    # number of top answers pulled from the data store needs to be fixed.
    # Figure out whether this is adequate or if we need to have another job
    # which simply counts all answers for a given category (doesn't seem like a
    # very useful calculation).
    return {
        'last_updated': last_updated,
        'num_completions': exp_stats['complete_exploration_count'],
        'num_starts': exp_stats['start_exploration_count'],
        'state_stats': {
            state_name: {
                'name': state_name,
                'first_entry_count': (
                    state_hit_counts[state_name]['first_entry_count']
                    if state_name in state_hit_counts else 0),
                'total_entry_count': (
                    state_hit_counts[state_name]['total_entry_count']
                    if state_name in state_hit_counts else 0),
                'no_submitted_answer_count': (
                    state_hit_counts[state_name].get('no_answer_count', 0)),
                'num_default_answers': count_top_state_rule_answers(
                    exploration_id, state_name,
                    exp_domain.DEFAULT_OUTCOME_CLASSIFICATION, 100),
            } for state_name in exploration.states
        },
    }


<<<<<<< HEAD
def record_answer(exploration, state_name, submitted_answer):
=======
def record_answer(
        exploration_id, exploration_version, state_name, rule_str, session_id,
        time_spent_in_sec, params, answer_value):
>>>>>>> 030a1800
    """Record an answer by storing it to the corresponding StateAnswers entity.
    """
    record_answers(exploration, state_name, [submitted_answer])


def record_answers(exploration, state_name, submitted_answer_list):
    """Optimally record a group of answers using an already loaded exploration..
    The submitted_answer_list is a list of SubmittedAnswer domain objects.
    """
    state_answers = stats_domain.StateAnswers(
        exploration.id, exploration.version, state_name,
        exploration.states[state_name].interaction.id, submitted_answer_list)
    state_answers.validate()

    stats_models.StateAnswersModel.insert_submitted_answers(
        state_answers.exploration_id, state_answers.exploration_version,
        state_answers.state_name, state_answers.interaction_id,
        state_answers.get_submitted_answer_dict_list())


def get_state_answers(exploration_id, exploration_version, state_name):
    """Returns a StateAnswers object containing all answers associated with the
    specified exploration state, or None if no such answers have yet been
    submitted.
    """
    state_answers_models = stats_models.StateAnswersModel.get_all_models(
        exploration_id, exploration_version, state_name)
    if state_answers_models:
        main_state_answers_model = state_answers_models[0]
        submitted_answer_dict_list = itertools.chain.from_iterable([
            state_answers_model.submitted_answer_list
            for state_answers_model in state_answers_models])
        return stats_domain.StateAnswers(
            exploration_id, exploration_version, state_name,
            main_state_answers_model.interaction_id,
            [stats_domain.SubmittedAnswer.from_dict(submitted_answer_dict)
             for submitted_answer_dict in submitted_answer_dict_list],
            schema_version=main_state_answers_model.schema_version)
    else:
<<<<<<< HEAD
        return None
=======
        return None


def _validate_answer(answer_dict):
    """Validate answer dicts. In particular, check the following:

    - Minimum set of keys: 'answer_value', 'time_spent_in_sec',
            'session_id'
    - Check size of every answer_value
    - Check time_spent_in_sec is non-negative
    """

    # TODO(msl): These validation methods need tests to ensure that
    # the right errors show up in the various cases.

    # Minimum set of keys required for answer_dicts in answers_list
    required_answer_dict_keys = ['answer_value', 'time_spent_in_sec',
                                 'session_id']

    # There is a danger of data overflow if the answer log exceeds
    # 1 MB. Given 1000-5000 answers, each answer must be at most
    # 200-1000 bytes in size. We will address this later if it
    # happens regularly. At the moment, a ValidationError is raised if
    # an answer exceeds the maximum size.
    max_bytes_per_answer_value = 500

    # Prefix of strings that are cropped because they are too long.
    cropped_prefix_string = 'CROPPED: '
    # Answer value that is stored if non-string answer is too big
    placeholder_for_too_large_nonstring = 'TOO LARGE NONSTRING'

    # check type is dict
    if not isinstance(answer_dict, dict):
        raise utils.ValidationError(
            'Expected answer_dict to be a dict, received %s' %
            answer_dict)

    # check keys
    required_keys = set(required_answer_dict_keys)
    actual_keys = set(answer_dict.keys())
    if not required_keys.issubset(actual_keys):
        missing_keys = required_keys.difference(actual_keys)
        raise utils.ValidationError(
            'answer_dict is missing required keys %s' % missing_keys)

    # check entries of answer_dict
    if (sys.getsizeof(answer_dict['answer_value']) >
            max_bytes_per_answer_value):

        if isinstance(answer_dict['answer_value'], str):
            logging.warning(
                'answer_value is too big to be stored: %s ...' %
                str(answer_dict['answer_value'][:max_bytes_per_answer_value]))
            answer_dict['answer_value'] = '%s%s ...' % (
                cropped_prefix_string, str(
                    answer_dict['answer_value'][:max_bytes_per_answer_value]))
        else:
            logging.warning('answer_value is too big to be stored')
            answer_dict['answer_value'] = placeholder_for_too_large_nonstring

    if not isinstance(answer_dict['session_id'], basestring):
        raise utils.ValidationError(
            'Expected session_id to be a string, received %s' %
            str(answer_dict['session_id']))

    if not isinstance(answer_dict['time_spent_in_sec'], float):
        raise utils.ValidationError(
            'Expected time_spent_in_sec to be a float, received %s' %
            str(answer_dict['time_spent_in_sec']))

    if answer_dict['time_spent_in_sec'] < 0.:
        raise utils.ValidationError(
            'Expected time_spent_in_sec to be non-negative, received %f' %
            answer_dict['time_spent_in_sec'])
>>>>>>> 030a1800
<|MERGE_RESOLUTION|>--- conflicted
+++ resolved
@@ -49,14 +49,8 @@
         # state.
         # pylint: disable=line-too-long
         calc_output_domain_object = (
-<<<<<<< HEAD
-            stats_jobs_continuous.InteractionAnswerSummariesAggregator.get_calc_output(
+            stats_jobs_continuous.InteractionAnswerSummariesAggregator.get_calc_output( # pylint: disable=line-too-long
                 exploration_id, state_name, calculation_id))
-=======
-            stats_jobs_continuous.InteractionAnswerSummariesAggregator.get_calc_output( # pylint: disable=line-too-long
-                exploration_id, exploration_version, state_name,
-                calculation_id))
->>>>>>> 030a1800
 
         # If the calculation job has not yet been run for this state, we simply
         # exclude the corresponding visualization results.
@@ -71,14 +65,7 @@
         'data': calculation_ids_to_outputs[visualization.calculation_id],
         'options': visualization.options,
     } for visualization in visualizations
-<<<<<<< HEAD
             if visualization.calculation_id in calculation_ids_to_outputs]
-=======
-                    if visualization.calculation_id
-                    in calculation_ids_to_outputs]
-
-    return results_list
->>>>>>> 030a1800
 
 
 # TODO(bhenning): This needs to be thoroughly tested (similar to how the
@@ -174,13 +161,7 @@
     }
 
 
-<<<<<<< HEAD
 def record_answer(exploration, state_name, submitted_answer):
-=======
-def record_answer(
-        exploration_id, exploration_version, state_name, rule_str, session_id,
-        time_spent_in_sec, params, answer_value):
->>>>>>> 030a1800
     """Record an answer by storing it to the corresponding StateAnswers entity.
     """
     record_answers(exploration, state_name, [submitted_answer])
@@ -220,81 +201,4 @@
              for submitted_answer_dict in submitted_answer_dict_list],
             schema_version=main_state_answers_model.schema_version)
     else:
-<<<<<<< HEAD
-        return None
-=======
-        return None
-
-
-def _validate_answer(answer_dict):
-    """Validate answer dicts. In particular, check the following:
-
-    - Minimum set of keys: 'answer_value', 'time_spent_in_sec',
-            'session_id'
-    - Check size of every answer_value
-    - Check time_spent_in_sec is non-negative
-    """
-
-    # TODO(msl): These validation methods need tests to ensure that
-    # the right errors show up in the various cases.
-
-    # Minimum set of keys required for answer_dicts in answers_list
-    required_answer_dict_keys = ['answer_value', 'time_spent_in_sec',
-                                 'session_id']
-
-    # There is a danger of data overflow if the answer log exceeds
-    # 1 MB. Given 1000-5000 answers, each answer must be at most
-    # 200-1000 bytes in size. We will address this later if it
-    # happens regularly. At the moment, a ValidationError is raised if
-    # an answer exceeds the maximum size.
-    max_bytes_per_answer_value = 500
-
-    # Prefix of strings that are cropped because they are too long.
-    cropped_prefix_string = 'CROPPED: '
-    # Answer value that is stored if non-string answer is too big
-    placeholder_for_too_large_nonstring = 'TOO LARGE NONSTRING'
-
-    # check type is dict
-    if not isinstance(answer_dict, dict):
-        raise utils.ValidationError(
-            'Expected answer_dict to be a dict, received %s' %
-            answer_dict)
-
-    # check keys
-    required_keys = set(required_answer_dict_keys)
-    actual_keys = set(answer_dict.keys())
-    if not required_keys.issubset(actual_keys):
-        missing_keys = required_keys.difference(actual_keys)
-        raise utils.ValidationError(
-            'answer_dict is missing required keys %s' % missing_keys)
-
-    # check entries of answer_dict
-    if (sys.getsizeof(answer_dict['answer_value']) >
-            max_bytes_per_answer_value):
-
-        if isinstance(answer_dict['answer_value'], str):
-            logging.warning(
-                'answer_value is too big to be stored: %s ...' %
-                str(answer_dict['answer_value'][:max_bytes_per_answer_value]))
-            answer_dict['answer_value'] = '%s%s ...' % (
-                cropped_prefix_string, str(
-                    answer_dict['answer_value'][:max_bytes_per_answer_value]))
-        else:
-            logging.warning('answer_value is too big to be stored')
-            answer_dict['answer_value'] = placeholder_for_too_large_nonstring
-
-    if not isinstance(answer_dict['session_id'], basestring):
-        raise utils.ValidationError(
-            'Expected session_id to be a string, received %s' %
-            str(answer_dict['session_id']))
-
-    if not isinstance(answer_dict['time_spent_in_sec'], float):
-        raise utils.ValidationError(
-            'Expected time_spent_in_sec to be a float, received %s' %
-            str(answer_dict['time_spent_in_sec']))
-
-    if answer_dict['time_spent_in_sec'] < 0.:
-        raise utils.ValidationError(
-            'Expected time_spent_in_sec to be non-negative, received %f' %
-            answer_dict['time_spent_in_sec'])
->>>>>>> 030a1800
+        return None