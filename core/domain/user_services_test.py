--- conflicted
+++ resolved
@@ -248,17 +248,10 @@
             False)
 
         email_preferences = user_services.get_email_preferences(user_id)
-<<<<<<< HEAD
-        self.assertEquals(
-            email_preferences['can_receive_editor_role_email'], False)
-        self.assertEquals(
-            email_preferences['can_receive_feedback_message_email'], False)
-        self.assertEquals(
-            email_preferences['can_receive_subscription_email'], False)
-=======
+
         self.assertFalse(email_preferences.can_receive_editor_role_email)
         self.assertFalse(email_preferences.can_receive_feedback_message_email)
->>>>>>> c1f9275e
+        self.assertFalse(email_preferences.can_receive_subscription_email)
 
     def test_set_and_get_user_email_preferences_for_exploration(self):
         user_id = 'someUser'
