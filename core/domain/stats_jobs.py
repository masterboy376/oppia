# Copyright 2014 The Oppia Authors. All Rights Reserved.
#
# Licensed under the Apache License, Version 2.0 (the "License");
# you may not use this file except in compliance with the License.
# You may obtain a copy of the License at
#
#      http://www.apache.org/licenses/LICENSE-2.0
#
# Unless required by applicable law or agreed to in writing, software
# distributed under the License is distributed on an "AS-IS" BASIS,
# WITHOUT WARRANTIES OR CONDITIONS OF ANY KIND, either express or implied.
# See the License for the specific language governing permissions and
# limitations under the License.

"""Jobs for statistics views."""

import ast
import collections
import json

from core import jobs
from core.platform import models
import feconf
(base_models, stats_models, exp_models,) = models.Registry.import_models([
    models.NAMES.base_model, models.NAMES.statistics, models.NAMES.exploration
])
transaction_services = models.Registry.import_transaction_services()
import utils

from google.appengine.ext import ndb

_NO_SPECIFIED_VERSION_STRING = 'none'
_ALL_VERSIONS_STRING = 'all'

# States with this name used to be treated as a pseudoend state, but are not
# anymore. This is kept here until the stats job may be updated to work with
# proper terminal states, rather than a hardcoded END pseudostate.
# TODO(bhenning): fix this
OLD_END_DEST = 'END'

class StatisticsRealtimeModel(
        jobs.BaseRealtimeDatastoreClassForContinuousComputations):
    num_starts = ndb.IntegerProperty(default=0)
    num_completions = ndb.IntegerProperty(default=0)


class StatisticsAggregator(jobs.BaseContinuousComputationManager):
    """A continuous-computation job that counts 'start exploration' and
    'complete exploration' events.
    """
    @classmethod
    def get_event_types_listened_to(cls):
        return [
            feconf.EVENT_TYPE_START_EXPLORATION,
            feconf.EVENT_TYPE_COMPLETE_EXPLORATION]

    @classmethod
    def _get_realtime_datastore_class(cls):
        return StatisticsRealtimeModel

    @classmethod
    def _get_batch_job_manager_class(cls):
        return StatisticsMRJobManager

    @classmethod
    def _handle_incoming_event(cls, active_realtime_layer, event_type, *args):
        exp_id = args[0]

        def _increment_visit_counter():
            realtime_class = cls._get_realtime_datastore_class()
            realtime_model_id = realtime_class.get_realtime_id(
                active_realtime_layer, exp_id)

            model = realtime_class.get(realtime_model_id, strict=False)
            if model is None:
                realtime_class(
                    id=realtime_model_id, num_starts=1,
                    realtime_layer=active_realtime_layer).put()
            else:
                model.num_starts += 1
                model.put()

        def _increment_completion_counter():
            realtime_class = cls._get_realtime_datastore_class()
            realtime_model_id = realtime_class.get_realtime_id(
                active_realtime_layer, exp_id)

            model = realtime_class.get(realtime_model_id, strict=False)
            if model is None:
                realtime_class(
                    id=realtime_model_id, num_completions=1,
                    realtime_layer=active_realtime_layer).put()
            else:
                model.num_completions += 1
                model.put()

        if event_type == feconf.EVENT_TYPE_START_EXPLORATION:
            transaction_services.run_in_transaction(
                _increment_visit_counter)
        else:
            transaction_services.run_in_transaction(
                _increment_completion_counter)

    # Public query method.
    @classmethod
    def get_statistics(cls, exploration_id, exploration_version):
        """
        Args:
          - exploration_id: id of the exploration to get statistics for
          - exploration_version: str. Which version of the exploration to get
              statistics for; this can be a version number, the string 'all',
              or the string 'none'.

        Returns a dict with the following keys:
        - 'start_exploration_count': # of times exploration was started
        - 'complete_exploration_count': # of times exploration was completed
        - 'state_hit_counts': a dict containing the hit counts for the states
           in the exploration. It is formatted as follows:
            {
                state_name: {
                    'first_entry_count': # of sessions which hit this state
                    'total_entry_count': # of total hits for this state
                    'no_answer_count': # of hits with no answer for this state
                }
            }
        """
        num_starts = 0
        num_completions = 0
        state_hit_counts = {}
        last_updated = None

        entity_id = stats_models.ExplorationAnnotationsModel.get_entity_id(
            exploration_id, exploration_version)
        mr_model = stats_models.ExplorationAnnotationsModel.get(
            entity_id, strict=False)
        if mr_model is not None:
            num_starts += mr_model.num_starts
            num_completions += mr_model.num_completions
            state_hit_counts = mr_model.state_hit_counts
            last_updated = utils.get_time_in_millisecs(mr_model.last_updated)

        realtime_model = cls._get_realtime_datastore_class().get(
            cls.get_active_realtime_layer_id(exploration_id), strict=False)
        if realtime_model is not None:
            num_starts += realtime_model.num_starts
            num_completions += realtime_model.num_completions

        return {
            'start_exploration_count': num_starts,
            'complete_exploration_count': num_completions,
            'state_hit_counts': state_hit_counts,
            'last_updated': last_updated,
        }


class StatisticsMRJobManager(
        jobs.BaseMapReduceJobManagerForContinuousComputations):
    """Job that calculates and creates stats models for exploration view.
       Includes: * number of visits to the exploration
                 * number of completions of the exploration
       This deals with statistics of the whole exploration. See
       stats_domain.StateAnswers for statistics of individual states.
    """

    _TYPE_STATE_COUNTER_STRING = 'counter'
    _TYPE_EVENT_STRING = 'event'

    @classmethod
    def _get_continuous_computation_class(cls):
        return StatisticsAggregator

    @classmethod
    def entity_classes_to_map_over(cls):
        return [stats_models.StartExplorationEventLogEntryModel,
                stats_models.MaybeLeaveExplorationEventLogEntryModel,
                stats_models.CompleteExplorationEventLogEntryModel,
                stats_models.StateHitEventLogEntryModel,
                stats_models.StateCounterModel]

    @staticmethod
    def map(item):
        if StatisticsMRJobManager._entity_created_before_job_queued(item):
            if isinstance(item, stats_models.StateCounterModel):
                first_dot_index = item.id.find('.')
                exploration_id = item.id[:first_dot_index]
                state_name = item.id[first_dot_index + 1:]

                value = {
                    'type': StatisticsMRJobManager._TYPE_STATE_COUNTER_STRING,
                    'exploration_id': exploration_id,
                    'version': _NO_SPECIFIED_VERSION_STRING,
                    'state_name': state_name,
                    'first_entry_count': item.first_entry_count,
                    'subsequent_entries_count': item.subsequent_entries_count,
                    'resolved_answer_count': item.resolved_answer_count,
                    'active_answer_count': item.active_answer_count}
                yield (
                    '%s:%s' % (exploration_id, _NO_SPECIFIED_VERSION_STRING),
                    value)
                yield ('%s:%s' % (exploration_id, _ALL_VERSIONS_STRING), value)
            else:
                version = _NO_SPECIFIED_VERSION_STRING
                if item.exploration_version is not None:
                    version = str(item.exploration_version)

                value = {
                    'type': StatisticsMRJobManager._TYPE_EVENT_STRING,
                    'event_type': item.event_type,
                    'session_id': item.session_id,
                    'state_name': item.state_name,
                    'created_on': utils.get_time_in_millisecs(item.created_on),
                    'exploration_id': item.exploration_id,
                    'version': version}

                yield ('%s:%s' % (item.exploration_id, version), value)
                yield (
                    '%s:%s' % (item.exploration_id, _ALL_VERSIONS_STRING),
                    value)

    @staticmethod
    def reduce(key, stringified_values):
        from core.domain import exp_services
        exploration = None
        (exp_id, version) = key.split(':')
        try:
            if version not in [
                    _NO_SPECIFIED_VERSION_STRING, _ALL_VERSIONS_STRING]:
                exploration = exp_services.get_exploration_by_id(
                    exp_id, version=version)
            else:
                exploration = exp_services.get_exploration_by_id(exp_id)
        except base_models.BaseModel.EntityNotFoundError:
            return

        # Number of times exploration was started
        new_models_start_count = 0
        # Number of times exploration was completed
        new_models_complete_count = 0
        # Session ids that have completed this state
        new_models_end_sessions = set()
        # {session_id: (created-on timestamp of last known maybe leave event,
        # state_name)}
        session_id_to_latest_leave_event = collections.defaultdict(
            lambda: (0, ''))
        old_models_start_count = 0
        old_models_complete_count = 0

        # {state_name: {'total_entry_count': ...,
        #               'first_entry_count': ...,
        #               'no_answer_count': ...}}
        state_hit_counts = collections.defaultdict(
            lambda: collections.defaultdict(int))
        for state_name in exploration.states:
            state_hit_counts[state_name] = {
                'total_entry_count': 0,
                'first_entry_count': 0,
                'no_answer_count': 0,
            }

        # {state_name: set(session ids that have reached this state)}
        state_session_ids = collections.defaultdict(set)
        for state_name in exploration.states:
            state_session_ids[state_name] = set([])

        # Iterate over and process each event for this exploration.
        for value_str in stringified_values:
            value = ast.literal_eval(value_str)

            state_name = value['state_name']

            # Convert the state name to unicode, if necessary.
            # Note: sometimes, item.state_name is None for
            # StateHitEventLogEntryModel.
            # TODO(sll): Track down the reason for this, and fix it.
            if (state_name is not None and
                    not isinstance(state_name, unicode)):
                state_name = state_name.decode('utf-8')

            if (value['type'] ==
                    StatisticsMRJobManager._TYPE_STATE_COUNTER_STRING):
                if state_name == exploration.init_state_name:
                    old_models_start_count = value['first_entry_count']
                if state_name == OLD_END_DEST:
                    old_models_complete_count = value['first_entry_count']
                else:
                    state_hit_counts[state_name]['no_answer_count'] += (
                        value['first_entry_count']
                        + value['subsequent_entries_count']
                        - value['resolved_answer_count']
                        - value['active_answer_count'])
                    state_hit_counts[state_name]['first_entry_count'] += (
                        value['first_entry_count'])
                    state_hit_counts[state_name]['total_entry_count'] += (
                        value['first_entry_count']
                        + value['subsequent_entries_count'])
                continue

            event_type = value['event_type']
            created_on = value['created_on']
            session_id = value['session_id']

            # If this is a start event, increment start count.
            if event_type == feconf.EVENT_TYPE_START_EXPLORATION:
                new_models_start_count += 1
            elif event_type == feconf.EVENT_TYPE_COMPLETE_EXPLORATION:
                new_models_complete_count += 1
                # Track that we have seen a 'real' end for this session id
                new_models_end_sessions.add(session_id)
            elif event_type == feconf.EVENT_TYPE_MAYBE_LEAVE_EXPLORATION:
                # Identify the last learner event for this session.
                latest_timestamp_so_far, _ = (
                    session_id_to_latest_leave_event[session_id])
                if latest_timestamp_so_far < created_on:
                    latest_timestamp_so_far = created_on
                    session_id_to_latest_leave_event[session_id] = (
                        created_on, state_name)
            # If this is a state hit, increment the total count and record that
            # we have seen this session id.
            elif event_type == feconf.EVENT_TYPE_STATE_HIT:
                state_hit_counts[state_name]['total_entry_count'] += 1
                state_session_ids[state_name].add(session_id)

        # After iterating through all events, take the size of the set of
        # session ids as the first entry count.
        for state_name in state_session_ids:
            state_hit_counts[state_name]['first_entry_count'] += len(
                state_session_ids[state_name])

        # Get the set of session ids that left without completing. This is
        # determined as the set of session ids with maybe-leave events at
        # intermediate states, minus the ones that have a maybe-leave event
        # at the END state.
        leave_states = set(session_id_to_latest_leave_event.keys()).difference(
            new_models_end_sessions)
        for session_id in leave_states:
            # Grab the state name of the state they left on and count that as a
            # 'no answer' for that state.
            (_, state_name) = session_id_to_latest_leave_event[session_id]
            state_hit_counts[state_name]['no_answer_count'] += 1

        num_starts = (
            old_models_start_count + new_models_start_count)
        num_completions = (
            old_models_complete_count + new_models_complete_count)

        stats_models.ExplorationAnnotationsModel.create(
            exp_id, str(version), num_starts, num_completions,
            state_hit_counts)


class StatisticsAudit(jobs.BaseMapReduceJobManager):

    _STATE_COUNTER_ERROR_KEY = 'State Counter ERROR'

    @classmethod
    def entity_classes_to_map_over(cls):
        return [
            stats_models.ExplorationAnnotationsModel,
            stats_models.StateCounterModel]

    @staticmethod
    def map(item):
        if isinstance(item, stats_models.StateCounterModel):
            if item.first_entry_count < 0:
                yield (
                    StatisticsAudit._STATE_COUNTER_ERROR_KEY,
                    'Less than 0: %s %d' % (item.key, item.first_entry_count))
        # Older versions of ExplorationAnnotations didn't store exp_id
        # This is short hand for making sure we get ones updated most recently
        else:
            if item.exploration_id is not None:
                yield (item.exploration_id, {
                    'version': item.version,
                    'starts': item.num_starts,
                    'completions': item.num_completions,
                    'state_hit': item.state_hit_counts
                })

    @staticmethod
<<<<<<< HEAD
    def reduce(key, stringified_values):
        if key == StatisticsAudit._STATE_COUNTER_ERROR_KEY:
            for value_str in stringified_values:
                yield (value_str,)
            return

        # If the code reaches this point, we are looking at values that
        # correspond to each version of a particular exploration.

        # These variables correspond to the _ALL_VERSIONS_STRING version.
        all_starts = 0
        all_completions = 0
        all_state_hit = collections.defaultdict(int)

        # These variables correspond to the sum of counts for all other
        # versions besides _ALL_VERSIONS_STRING.
        sum_starts = 0
        sum_completions = 0
        sum_state_hit = collections.defaultdict(int)

        for value_str in stringified_values:
            value = ast.literal_eval(value_str)
            if value['starts'] < 0:
                yield (
                    'Negative start count: exp_id:%s version:%s starts:%s' %
                    (key, value['version'], value['starts']),)

            if value['completions'] < 0:
                yield (
                    'Negative completion count: exp_id:%s version:%s '
                    'completions:%s' %
                    (key, value['version'], value['completions']),)

            if value['completions'] > value['starts']:
                yield ('Completions > starts: exp_id:%s version:%s %s>%s' % (
                    key, value['version'], value['completions'],
                    value['starts']),)

            if value['version'] == _ALL_VERSIONS_STRING:
                all_starts = value['starts']
                all_completions = value['completions']
                for (state_name, counts) in value['state_hit'].iteritems():
                    all_state_hit[state_name] = counts['first_entry_count']
            else:
                sum_starts += value['starts']
                sum_completions += value['completions']
                for (state_name, counts) in value['state_hit'].iteritems():
                    sum_state_hit[state_name] += counts['first_entry_count']

        if sum_starts != all_starts:
            yield ('Non-all != all for starts: exp_id:%s sum: %s all: %s'
                % (key, sum_starts, all_starts),)
        if sum_completions != all_completions:
            yield ('Non-all != all for completions: exp_id:%s sum: %s all: %s'
                % (key, sum_completions, all_completions),)

        for state_name in all_state_hit:
            if (state_name not in sum_state_hit and
                    all_state_hit[state_name] != 0):
                yield (
                    'state hit count not same exp_id:%s state:%s, '
                    'all:%s sum: null' % (
                        key, state_name, all_state_hit[state_name]),)
            elif all_state_hit[state_name] != sum_state_hit[state_name]:
                yield (
                    'state hit count not same exp_id: %s state: %s '
                    'all: %s sum:%s' % (
                        key, state_name, all_state_hit[state_name],
                        sum_state_hit[state_name]),)
=======
    def reduce(key, values):
        yield (key, values)


class InteractionAnswerSummariesMRJobManager(
        jobs.BaseMapReduceJobManagerForContinuousComputations):
    """
    Job to calculate interaction view statistics, e.g. most frequent
    answers of multiple-choice interactions. Iterate over StateAnswer
    objects and create StateAnswersCalcOutput objects.
    """
    @classmethod
    def _get_continuous_computation_class(cls):
        return InteractionAnswerSummariesAggregator

    @classmethod
    def entity_classes_to_map_over(cls):
        return [stats_models.StateAnswersModel]

    @staticmethod
    def map(item):
        from core.domain import calculation_registry
        from core.domain import interaction_registry

        if InteractionAnswerSummariesMRJobManager._entity_created_before_job_queued(
                item):

            # All visualizations desired for the interaction.
            visualizations = interaction_registry.Registry.get_interaction_by_id(
                item.interaction_id).answer_visualizations

            # Get all desired calculations for the current state interaction id.
            calc_ids = list(set(viz.calculation_id for viz in visualizations))
            calculations = [
                calculation_registry.Registry.get_calculation_by_id(calc_id)
                for calc_id in calc_ids]

            # Perform each calculation, and store the output.
            for calc in calculations:
                calc_output = calc.calculate_from_state_answers_entity(item)
                calc_output.save()

    @staticmethod
    def reduce(id, state_answers_model):
        pass


class InteractionAnswerSummariesRealtimeModel(
        jobs.BaseRealtimeDatastoreClassForContinuousComputations):
    num_starts = ndb.IntegerProperty(default=0)
    num_completions = ndb.IntegerProperty(default=0)

    
class InteractionAnswerSummariesAggregator(
        jobs.BaseContinuousComputationManager):
    """A continuous-computation job that listens to answers to states and
    updates StateAnswer view calculations.
    """
    @classmethod
    def get_event_types_listened_to(cls):
        return [
            feconf.EVENT_TYPE_ANSWER_SUBMITTED]

    @classmethod
    def _get_realtime_datastore_class(cls):
        return InteractionAnswerSummariesRealtimeModel

    @classmethod
    def _get_batch_job_manager_class(cls):
        return InteractionAnswerSummariesMRJobManager

    # Public query methods.
    @classmethod 
    def get_calc_output(
            cls, exploration_id, exploration_version, state_name, 
            calculation_id):
        """
        Get state answers calculation output domain object obtained from 
        StateAnswersCalcOutputModel instance stored in data store.
        """
        from core.domain import stats_domain
        calc_output_model = stats_models.StateAnswersCalcOutputModel.get_model(
            exploration_id, exploration_version, state_name, calculation_id)
        if calc_output_model:
            return stats_domain.StateAnswersCalcOutput(
                exploration_id, exploration_version, state_name, calculation_id,
                calc_output_model.calculation_output)
        else:
            return None
    
    # TODO(msl): continue writing this, e.g. make sure continuous jobs listens
    # to correct events (especially when answer recorded).
>>>>>>> 7240b3eb
<|MERGE_RESOLUTION|>--- conflicted
+++ resolved
@@ -377,7 +377,6 @@
                 })
 
     @staticmethod
-<<<<<<< HEAD
     def reduce(key, stringified_values):
         if key == StatisticsAudit._STATE_COUNTER_ERROR_KEY:
             for value_str in stringified_values:
@@ -447,9 +446,6 @@
                     'all: %s sum:%s' % (
                         key, state_name, all_state_hit[state_name],
                         sum_state_hit[state_name]),)
-=======
-    def reduce(key, values):
-        yield (key, values)
 
 
 class InteractionAnswerSummariesMRJobManager(
@@ -536,8 +532,4 @@
                 exploration_id, exploration_version, state_name, calculation_id,
                 calc_output_model.calculation_output)
         else:
-            return None
-    
-    # TODO(msl): continue writing this, e.g. make sure continuous jobs listens
-    # to correct events (especially when answer recorded).
->>>>>>> 7240b3eb
+            return None