--- conflicted
+++ resolved
@@ -5,7 +5,6 @@
   -->
   <div style="height: 1000px;">
     <div class="oppia-editor-cards-container">
-
       <div style="font-size: 20px; margin-top: 20px;">
         {% include 'editor/sidebar_state_name.html' %}
       </div>
@@ -20,11 +19,10 @@
               {% include 'editor/state_editor_interaction.html' %}
             </div>
           </div>
-<<<<<<< HEAD
         </div>
       </md-card>
 
-      <md-card class="oppia-editor-card-with-avatar">
+      <md-card class="oppia-editor-card-with-avatar" ng-hide="isCurrentStateTerminal">
         <div class="oppia-editor-card-body">
           <div style="background: #f5f5f5;">
             {% include 'editor/state_editor_rules.html' %}
@@ -32,17 +30,6 @@
           <div class="oppia-editor-card-section" style="padding-top: 10px; padding-bottom: 10px;">
             {% include 'editor/state_editor_active_rule.html' %}
           </div>
-=======
-          <div ng-hide="isCurrentStateTerminal">
-            <hr>
-            {% include 'editor/state_editor_active_rule.html' %}
-          </div>
-        </div>
-      </md-card>
-      <md-card class="oppia-editor-rules-card" ng-hide="isCurrentStateTerminal">
-        <div ng-controller="StateRules">
-          {% include 'editor/state_editor_rules.html' %}
->>>>>>> c3d74981
         </div>
       </md-card>
     </div>
