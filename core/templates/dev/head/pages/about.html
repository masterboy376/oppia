--- conflicted
+++ resolved
@@ -158,14 +158,9 @@
         The Oppia development team is also grateful for the feedback, ideas,
         help and suggestions by Alex Kauffmann, Allison Barros, Amy Latten,
         Balaji Sampath, Brett Barros, John Cox, John Orr, Katie Berlent,
-<<<<<<< HEAD
-        Mike Gainer, Neil Fraser, Nupur Jain, Peter Norvig, Philip Guo, Piotr
-        Mitros, Rahim Nathwani, Robyn Choo and Vikrant Nanda.
-=======
         Mike Gainer, Neil Fraser, Noah Falstein, Nupur Jain, Peter Norvig,
         Philip Guo, Piotr Mitros, Rahim Nathwani, Robyn Choo, Vikrant Nanda and
         Vinamrata Singal.
->>>>>>> 50cd1914
       </p>
     </md-card>
   </div>
