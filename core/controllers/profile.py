# Copyright 2014 The Oppia Authors. All Rights Reserved.
#
# Licensed under the Apache License, Version 2.0 (the "License");
# you may not use this file except in compliance with the License.
# You may obtain a copy of the License at
#
#      http://www.apache.org/licenses/LICENSE-2.0
#
# Unless required by applicable law or agreed to in writing, software
# distributed under the License is distributed on an "AS-IS" BASIS,
# WITHOUT WARRANTIES OR CONDITIONS OF ANY KIND, either express or implied.
# See the License for the specific language governing permissions and
# limitations under the License.

"""Controllers for the profile page."""

__author__ = 'sfederwisch@google.com (Stephanie Federwisch)'

from core.controllers import base
from core.domain import email_manager
from core.domain import user_services
import feconf
import utils


def require_user_id_else_redirect_to_homepage(handler):
    """Decorator that checks if a user_id is associated to the current
    session. If not, the user is redirected to the main page.

    Note that the user may not yet have registered.
    """
    def test_login(self, **kwargs):
        """Checks if the user for the current session is logged in.

        If not, redirects the user to the home page.
        """
        if not self.user_id:
            self.redirect('/')
            return
        return handler(self, **kwargs)

    return test_login


class ProfilePage(base.BaseHandler):
    """The world-viewable profile page."""

    PAGE_NAME_FOR_CSRF = 'profile'

    def get(self, username):
        """Handles GET requests for the publicly-viewable profile page."""
        if not username:
            raise self.PageNotFoundException

        user_settings = user_services.get_user_settings_from_username(username)
        if not user_settings:
            raise self.PageNotFoundException

        self.values.update({
            'nav_mode': feconf.NAV_MODE_PROFILE,
            'PROFILE_USERNAME': username,
        })
        self.render_template('profile/profile.html')


class ProfileHandler(base.BaseHandler):
    """Provides data for the profile page."""

    PAGE_NAME_FOR_CSRF = 'profile'

    def get(self, username):
        """Handles GET requests."""
        if not username:
            raise self.PageNotFoundException

        user_settings = user_services.get_user_settings_from_username(username)
        if not user_settings:
            raise self.PageNotFoundException

        self.values.update({
            'user_bio': user_settings.user_bio,
<<<<<<< HEAD
            'subject_interests': user_settings.subject_interests,
            'first_contribution_datetime': (
                utils.get_time_in_millisecs(user_settings.first_contribution_datetime)
                if user_settings.first_contribution_datetime else None),
=======
            'first_contribution_msec': (
                user_settings.first_contribution_msec
                if user_settings.first_contribution_msec else None),
>>>>>>> 7e73ddbe
            'profile_picture_data_url': user_settings.profile_picture_data_url,
        })
        self.render_json(self.values)


class PreferencesPage(base.BaseHandler):
    """The preferences page."""

    PAGE_NAME_FOR_CSRF = 'preferences'

    @base.require_user
    def get(self):
        """Handles GET requests."""
        self.values.update({
            'nav_mode': feconf.NAV_MODE_PROFILE,
            'LANGUAGE_CODES_AND_NAMES': [{
                'code': lc['code'],
                'name': utils.get_short_language_description(
                    lc['description']),
            } for lc in feconf.ALL_LANGUAGE_CODES],
        })
        self.render_template(
            'profile/preferences.html', redirect_url_on_logout='/')


class PreferencesHandler(base.BaseHandler):
    """Provides data for the preferences page."""

    PAGE_NAME_FOR_CSRF = 'preferences'

    @base.require_user
    def get(self):
        """Handles GET requests."""
        user_settings = user_services.get_user_settings(self.user_id)
        self.values.update({
            'preferred_language_codes': user_settings.preferred_language_codes,
            'profile_picture_data_url': user_settings.profile_picture_data_url,
            'user_bio': user_settings.user_bio,
            'subject_interests': user_settings.subject_interests,
            'can_receive_email_updates': user_services.get_email_preferences(
                self.user_id)['can_receive_email_updates'],
        })
        self.render_json(self.values)

    @base.require_user
    def put(self):
        """Handles POST requests."""
        update_type = self.payload.get('update_type')
        data = self.payload.get('data')

        if update_type == 'user_bio':
            user_services.update_user_bio(self.user_id, data)
        elif update_type == 'subject_interests':
            user_services.update_subject_interests(self.user_id, data)
        elif update_type == 'preferred_language_codes':
            user_services.update_preferred_language_codes(self.user_id, data)
        elif update_type == 'profile_picture_data_url':
            user_services.update_profile_picture_data_url(self.user_id, data)
        elif update_type == 'can_receive_email_updates':
            user_services.update_email_preferences(self.user_id, data)
        else:
            raise self.InvalidInputException(
                'Invalid update type: %s' % update_type)

        self.render_json({})


class ProfilePictureHandler(base.BaseHandler):
    """Provides the dataURI of the user's profile picture, or none if no user
    picture is uploaded."""

    @base.require_user
    def get(self):
        """Handles GET requests."""
        user_settings = user_services.get_user_settings(self.user_id)
        self.values.update({
            'profile_picture_data_url': user_settings.profile_picture_data_url
        })
        self.render_json(self.values)


class ProfilePictureHandlerByUsername(base.BaseHandler):
    """ Provides the dataURI of the profile picture of the specified user,
    or None if no user picture is uploaded for the user with that ID."""
    def get(self, username):
        user_id = user_services.get_user_id_from_username(username)
        if user_id is None:
            raise self.PageNotFoundException
        user_settings = user_services.get_user_settings(user_id)
        self.values.update({
            'profile_picture_data_url_for_username': user_settings.profile_picture_data_url
        })
        self.render_json(self.values)


class SignupPage(base.BaseHandler):
    """The page which prompts for username and acceptance of terms."""

    PAGE_NAME_FOR_CSRF = 'signup'
    REDIRECT_UNFINISHED_SIGNUPS = False

    @require_user_id_else_redirect_to_homepage
    def get(self):
        """Handles GET requests."""
        return_url = str(self.request.get('return_url', self.request.uri))

        if user_services.has_fully_registered(self.user_id):
            self.redirect(return_url)
            return

        self.values.update({
            'nav_mode': feconf.NAV_MODE_SIGNUP,
            'CAN_SEND_EMAILS_TO_USERS': feconf.CAN_SEND_EMAILS_TO_USERS,
        })
        self.render_template('profile/signup.html')


class SignupHandler(base.BaseHandler):
    """Provides data for the editor prerequisites page."""

    PAGE_NAME_FOR_CSRF = 'signup'
    REDIRECT_UNFINISHED_SIGNUPS = False

    @require_user_id_else_redirect_to_homepage
    def get(self):
        """Handles GET requests."""
        user_settings = user_services.get_user_settings(self.user_id)
        self.render_json({
            'has_agreed_to_latest_terms': (
                user_settings.last_agreed_to_terms and
                user_settings.last_agreed_to_terms >=
                feconf.REGISTRATION_PAGE_LAST_UPDATED_UTC),
            'has_ever_registered': bool(
                user_settings.username and user_settings.last_agreed_to_terms),
            'username': user_settings.username,
        })

    @require_user_id_else_redirect_to_homepage
    def post(self):
        """Handles POST requests."""
        username = self.payload.get('username')
        agreed_to_terms = self.payload.get('agreed_to_terms')
        can_receive_email_updates = self.payload.get(
            'can_receive_email_updates')

        has_ever_registered = user_services.has_ever_registered(self.user_id)
        has_fully_registered = user_services.has_fully_registered(self.user_id)

        if has_fully_registered:
            self.render_json({})
            return

        if not isinstance(agreed_to_terms, bool) or not agreed_to_terms:
            raise self.InvalidInputException(
                'In order to edit explorations on this site, you will '
                'need to accept the license terms.')
        else:
            user_services.record_agreement_to_terms(self.user_id)

        if not user_services.get_username(self.user_id):
            try:
                user_services.set_username(self.user_id, username)
            except utils.ValidationError as e:
                raise self.InvalidInputException(e)

        if can_receive_email_updates is not None:
            user_services.update_email_preferences(
                self.user_id, can_receive_email_updates)

        # Note that an email is only sent when the user registers for the first
        # time.
        if feconf.CAN_SEND_EMAILS_TO_USERS and not has_ever_registered:
            email_manager.send_post_signup_email(self.user_id)

        self.render_json({})


class UsernameCheckHandler(base.BaseHandler):
    """Checks whether a username has already been taken."""

    PAGE_NAME_FOR_CSRF = 'signup'
    REDIRECT_UNFINISHED_SIGNUPS = False

    @require_user_id_else_redirect_to_homepage
    def post(self):
        """Handles POST requests."""
        username = self.payload.get('username')
        try:
            user_services.UserSettings.require_valid_username(username)
        except utils.ValidationError as e:
            raise self.InvalidInputException(e)

        username_is_taken = user_services.is_username_taken(username)
        self.render_json({
            'username_is_taken': username_is_taken,
        })<|MERGE_RESOLUTION|>--- conflicted
+++ resolved
@@ -79,16 +79,10 @@
 
         self.values.update({
             'user_bio': user_settings.user_bio,
-<<<<<<< HEAD
             'subject_interests': user_settings.subject_interests,
-            'first_contribution_datetime': (
-                utils.get_time_in_millisecs(user_settings.first_contribution_datetime)
-                if user_settings.first_contribution_datetime else None),
-=======
             'first_contribution_msec': (
                 user_settings.first_contribution_msec
                 if user_settings.first_contribution_msec else None),
->>>>>>> 7e73ddbe
             'profile_picture_data_url': user_settings.profile_picture_data_url,
         })
         self.render_json(self.values)
