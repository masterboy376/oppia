--- conflicted
+++ resolved
@@ -136,34 +136,6 @@
                 feconf.DEFAULT_COLOR)
 
         self.values.update({
-<<<<<<< HEAD
-            'explorations': {
-                exp_summary.id: {
-                    'id': exp_summary.id,
-                    'title': exp_summary.title,
-                    'category': exp_summary.category,
-                    'objective': exp_summary.objective,
-                    'language_code': exp_summary.language_code,
-                    'last_updated': utils.get_time_in_millisecs(
-                        exp_summary.exploration_model_last_updated),
-                    'created_on': utils.get_time_in_millisecs(
-                        exp_summary.exploration_model_created_on),
-                    'status': exp_summary.status,
-                    'community_owned': exp_summary.community_owned,
-                    'is_editable': True,
-                    'thumbnail_image_url': (
-                        '/images/gallery/exploration_background_%s_small.png' %
-                        _get_intro_card_color(exp_summary.category)),
-                    'ratings': exp_summary.ratings,
-                } for exp_summary in editable_exp_summaries.values()
-            },
-            # This may be None if no job has ever run for this user.
-            'job_queued_msec': job_queued_msec,
-            # This may be None if this is the first time the user has seen
-            # the dashboard.
-            'last_seen_msec': last_seen_msec,
-            'recent_updates': recent_updates,
-=======
             'explorations_list': [{
                 'id': exp_summary.id,
                 'title': exp_summary.title,
@@ -180,8 +152,8 @@
                 'thumbnail_image_url': (
                     '/images/gallery/exploration_background_%s_small.png' %
                     _get_intro_card_color(exp_summary.category)),
+                'ratings': exp_summary.ratings,
             } for exp_summary in editable_exp_summaries.values()],
->>>>>>> 5884ba27
         })
         self.render_json(self.values)
 
