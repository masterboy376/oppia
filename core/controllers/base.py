# Copyright 2014 The Oppia Authors. All Rights Reserved.
#
# Licensed under the Apache License, Version 2.0 (the "License");
# you may not use this file except in compliance with the License.
# You may obtain a copy of the License at
#
#      http://www.apache.org/licenses/LICENSE-2.0
#
# Unless required by applicable law or agreed to in writing, software
# distributed under the License is distributed on an "AS-IS" BASIS,
# WITHOUT WARRANTIES OR CONDITIONS OF ANY KIND, either express or implied.
# See the License for the specific language governing permissions and
# limitations under the License.

"""Base constants and handlers."""

import base64
import Cookie
import datetime
import hmac
import json
import logging
import os
import sys
import time
import traceback
import urlparse

import jinja2
import webapp2
from google.appengine.api import users

from core import counters
from core.domain import config_domain
from core.domain import config_services
from core.domain import rights_manager
from core.domain import rte_component_registry
from core.domain import user_services
from core.platform import models
import feconf
import jinja_utils
import utils

current_user_services = models.Registry.import_current_user_services()
(user_models,) = models.Registry.import_models([models.NAMES.user])

ONE_DAY_AGO_IN_SECS = -24 * 60 * 60
DEFAULT_CSRF_SECRET = 'oppia csrf secret'
CSRF_SECRET = config_domain.ConfigProperty(
    'oppia_csrf_secret', {'type': 'unicode'},
    'Text used to encrypt CSRF tokens.', DEFAULT_CSRF_SECRET)
SITE_NAME = config_domain.ConfigProperty(
    'site_name', {'type': 'unicode'}, 'The site name', 'SITE_NAME')

BEFORE_END_HEAD_TAG_HOOK = config_domain.ConfigProperty(
    'before_end_head_tag_hook', {
        'type': 'unicode',
        'ui_config': {
            'rows': 7,
        },
    },
    'Code to insert just before the closing </head> tag in all pages.', '')

SITE_FEEDBACK_FORM_URL = config_domain.ConfigProperty(
    'site_feedback_form_url', {'type': 'unicode'},
    'Site feedback form URL (leave blank if there is no such form)', '')


def require_user(handler):
    """Decorator that checks if a user is associated to the current session."""
    def test_login(self, **kwargs):
        """Checks if the user for the current session is logged in."""
        if not self.user_id:
            self.redirect(current_user_services.create_login_url(
                self.request.uri))
            return
        return handler(self, **kwargs)

    return test_login


def require_moderator(handler):
    """Decorator that checks if the current user is a moderator."""
    def test_is_moderator(self, **kwargs):
        """Check that the user is a moderator."""
        if not self.user_id:
            self.redirect(current_user_services.create_login_url(
                self.request.uri))
            return

        if not rights_manager.Actor(self.user_id).is_moderator():
            raise self.UnauthorizedUserException(
                'You do not have the credentials to access this page.')

        return handler(self, **kwargs)
    return test_is_moderator


def require_fully_signed_up(handler):
    """Decorator that checks if the user is logged in and has completed the
    signup process. If any of these checks fail, an UnauthorizedUserException
    is raised.
    """

    def test_registered_as_editor(self, **kwargs):
        """Check that the user has registered as an editor."""
        if (not self.user_id
                or self.username in config_domain.BANNED_USERNAMES.value
                or not user_services.has_fully_registered(self.user_id)):
            raise self.UnauthorizedUserException(
                'You do not have the credentials to access this page.')

        return handler(self, **kwargs)

    return test_registered_as_editor


def _clear_login_cookies(response_headers):
    # AppEngine sets the ACSID cookie for http:// and the SACSID cookie
    # for https:// . We just unset both below.
    cookie = Cookie.SimpleCookie()
    for cookie_name in ['ACSID', 'SACSID']:
        cookie = Cookie.SimpleCookie()
        cookie[cookie_name] = ''
        cookie[cookie_name]['expires'] = (
            datetime.datetime.utcnow() +
            datetime.timedelta(seconds=ONE_DAY_AGO_IN_SECS)
        ).strftime('%a, %d %b %Y %H:%M:%S GMT')
        response_headers.add_header(*cookie.output().split(': ', 1))


class LogoutPage(webapp2.RequestHandler):

    def get(self):
        """Logs the user out, and returns them to a specified page or the home
        page.
        """
        # The str conversion is needed, otherwise an InvalidResponseError
        # asking for the 'Location' header value to be str instead of
        # 'unicode' will result.
        url_to_redirect_to = str(self.request.get('return_url') or '/')
        _clear_login_cookies(self.response.headers)

        if feconf.DEV_MODE:
            self.redirect(users.create_logout_url(url_to_redirect_to))
        else:
            self.redirect(url_to_redirect_to)


class BaseHandler(webapp2.RequestHandler):
    """Base class for all Oppia handlers."""

    # Whether to check POST and PUT payloads for CSRF tokens prior to
    # processing them. Can be overridden by subclasses if this check is
    # not necessary.
    REQUIRE_PAYLOAD_CSRF_CHECK = True
    # Whether to redirect requests corresponding to a logged-in user who has
    # not completed signup in to the signup page. This ensures that logged-in
    # users have agreed to the latest terms.
    REDIRECT_UNFINISHED_SIGNUPS = True

    @webapp2.cached_property
    def jinja2_env(self):
        return jinja_utils.get_jinja_env(feconf.FRONTEND_TEMPLATES_DIR)

    def __init__(self, request, response):  # pylint: disable=super-init-not-called
        # Set self.request, self.response and self.app.
        self.initialize(request, response)

        self.start_time = datetime.datetime.utcnow()

        # Initializes the return dict for the handlers.
        self.values = {}

        self.user = current_user_services.get_current_user()
        self.user_id = current_user_services.get_user_id(
            self.user) if self.user else None
        self.username = None
        self.has_seen_editor_tutorial = False
        self.partially_logged_in = False
        self.values['profile_picture_data_url'] = None
        self.preferred_site_language_code = None

        if self.user_id:
            email = current_user_services.get_user_email(self.user)
            user_settings = user_services.get_or_create_user(
                self.user_id, email)
            self.values['user_email'] = user_settings.email

            if (self.REDIRECT_UNFINISHED_SIGNUPS and not
                    user_services.has_fully_registered(self.user_id)):
                _clear_login_cookies(self.response.headers)
                self.partially_logged_in = True
                self.user_id = None
            else:
                self.username = user_settings.username
                self.preferred_site_language_code = (
                    user_settings.preferred_site_language_code)
                self.values['username'] = self.username
                self.values['profile_picture_data_url'] = (
                    user_settings.profile_picture_data_url)
                if user_settings.last_started_state_editor_tutorial:
                    self.has_seen_editor_tutorial = True
                # In order to avoid too many datastore writes, we do not bother
                # recording a log-in if the current time is sufficiently close
                # to the last log-in time.
                if (user_settings.last_logged_in is None or
                        not utils.are_datetimes_close(
                            datetime.datetime.utcnow(),
                            user_settings.last_logged_in)):
                    user_services.record_user_logged_in(self.user_id)

        self.is_moderator = rights_manager.Actor(self.user_id).is_moderator()
        self.is_admin = rights_manager.Actor(self.user_id).is_admin()
        self.is_super_admin = (
            current_user_services.is_current_user_super_admin())

        self.values['is_moderator'] = self.is_moderator
        self.values['is_admin'] = self.is_admin
        self.values['is_super_admin'] = self.is_super_admin

        if self.request.get('payload'):
            self.payload = json.loads(self.request.get('payload'))
        else:
            self.payload = None

    def dispatch(self):
        """Overrides dispatch method in webapp2 superclass."""
        # If the request is to the old demo server, redirect it permanently to
        # the new demo server.
        if self.request.uri.startswith('https://oppiaserver.appspot.com'):
            self.redirect('https://oppiatestserver.appspot.com', True)
            return

        # In DEV_MODE, clearing cookies does not log out the user, so we
        # force-clear them by redirecting to the logout URL.
        if feconf.DEV_MODE and self.partially_logged_in:
            self.redirect(users.create_logout_url(self.request.uri))
            return

        if self.payload is not None and self.REQUIRE_PAYLOAD_CSRF_CHECK:
            try:
                csrf_token = self.request.get('csrf_token')
                if not csrf_token:
                    raise Exception(
                        'Missing CSRF token. Changes were not saved. '
                        'Please report this bug.')

                is_csrf_token_valid = CsrfTokenManager.is_csrf_token_valid(
                    self.user_id, csrf_token)

                if not is_csrf_token_valid:
                    raise self.UnauthorizedUserException(
                        'Your session has expired, and unfortunately your '
                        'changes cannot be saved. Please refresh the page.')
            except Exception as e:
                logging.error(
                    '%s: payload %s',
                    e, self.payload)

                return self.handle_exception(e, self.app.debug)

        super(BaseHandler, self).dispatch()

    def get(self, *args, **kwargs):  # pylint: disable=unused-argument
        """Base method to handle GET requests."""
        raise self.PageNotFoundException

    def post(self, *args):  # pylint: disable=unused-argument
        """Base method to handle POST requests."""
        raise self.PageNotFoundException

    def put(self, *args):  # pylint: disable=unused-argument
        """Base method to handle PUT requests."""
        raise self.PageNotFoundException

    def delete(self, *args):  # pylint: disable=unused-argument
        """Base method to handle DELETE requests."""
        raise self.PageNotFoundException

    def render_json(self, values):
        self.response.content_type = 'application/javascript; charset=utf-8'
        self.response.headers['Content-Disposition'] = (
            'attachment; filename="oppia-attachment.txt"')
        self.response.headers['Strict-Transport-Security'] = (
            'max-age=31536000; includeSubDomains')
        self.response.headers['X-Content-Type-Options'] = 'nosniff'

        json_output = json.dumps(values, cls=utils.JSONEncoderForHTML)
        self.response.write('%s%s' % (feconf.XSSI_PREFIX, json_output))

        # Calculate the processing time of this request.
        duration = datetime.datetime.utcnow() - self.start_time
        processing_time = duration.seconds + duration.microseconds / 1E6

        counters.JSON_RESPONSE_TIME_SECS.inc(increment=processing_time)
        counters.JSON_RESPONSE_COUNT.inc()

    def render_template(
            self, filename, values=None, iframe_restriction='DENY',
            redirect_url_on_logout=None):
        if values is None:
            values = self.values

        scheme, netloc, path, _, _ = urlparse.urlsplit(self.request.uri)

        values.update({
            'ALL_CATEGORIES': feconf.ALL_CATEGORIES,
            'ALL_LANGUAGE_CODES': feconf.ALL_LANGUAGE_CODES,
            'ASSET_DIR_PREFIX': utils.get_asset_dir_prefix(),
            'BEFORE_END_HEAD_TAG_HOOK': jinja2.utils.Markup(
                BEFORE_END_HEAD_TAG_HOOK.value),
            'CAN_SEND_ANALYTICS_EVENTS': feconf.CAN_SEND_ANALYTICS_EVENTS,
            'DEFAULT_LANGUAGE_CODE': feconf.ALL_LANGUAGE_CODES[0]['code'],
            'DEV_MODE': feconf.DEV_MODE,
            'MINIFICATION': feconf.IS_MINIFIED,
            'DOMAIN_URL': '%s://%s' % (scheme, netloc),
            'ACTIVITY_STATUS_PRIVATE': (
                rights_manager.ACTIVITY_STATUS_PRIVATE),
            'ACTIVITY_STATUS_PUBLIC': (
                rights_manager.ACTIVITY_STATUS_PUBLIC),
            'ACTIVITY_STATUS_PUBLICIZED': (
                rights_manager.ACTIVITY_STATUS_PUBLICIZED),
            # The 'path' variable starts with a forward slash.
            'FULL_URL': '%s://%s%s' % (scheme, netloc, path),
            'INVALID_NAME_CHARS': feconf.INVALID_NAME_CHARS,
            'RTE_COMPONENT_SPECS': (
                rte_component_registry.Registry.get_all_specs()),
            'SITE_FEEDBACK_FORM_URL': SITE_FEEDBACK_FORM_URL.value,
            'SITE_NAME': SITE_NAME.value,
            'SUPPORTED_SITE_LANGUAGES': feconf.SUPPORTED_SITE_LANGUAGES,
            'SYSTEM_USERNAMES': feconf.SYSTEM_USERNAMES,
            'TEMPLATE_DIR_PREFIX': utils.get_template_dir_prefix(),
            'can_create_collections': (
                self.username and self.username in
                config_domain.WHITELISTED_COLLECTION_EDITOR_USERNAMES.value
            ),
            'user_is_logged_in': user_services.has_fully_registered(
                self.user_id),
            'preferred_site_language_code': self.preferred_site_language_code
        })

        if 'meta_name' not in values:
            values['meta_name'] = 'Personalized Online Learning from Oppia'

        if 'meta_description' not in values:
            values['meta_description'] = (
                'Oppia is a free, open-source learning platform. Join the '
                'community to create or try an exploration today!')

        if redirect_url_on_logout is None:
            redirect_url_on_logout = self.request.uri
        if self.user_id:
            values['logout_url'] = (
                current_user_services.create_logout_url(
                    redirect_url_on_logout))
        else:
            target_url = (
                '/' if self.request.uri.endswith(feconf.SPLASH_URL)
                else self.request.uri)
            values['login_url'] = (
                current_user_services.create_login_url(target_url))

        # Create a new csrf token for inclusion in HTML responses. This assumes
        # that tokens generated in one handler will be sent back to a handler
        # with the same page name.
        values['csrf_token'] = ''

        if self.REQUIRE_PAYLOAD_CSRF_CHECK:
            values['csrf_token'] = CsrfTokenManager.create_csrf_token(
                self.user_id)

        self.response.cache_control.no_cache = True
        self.response.cache_control.must_revalidate = True
        self.response.headers['Strict-Transport-Security'] = (
            'max-age=31536000; includeSubDomains')
        self.response.headers['X-Content-Type-Options'] = 'nosniff'

        if iframe_restriction is not None:
            if iframe_restriction in ['SAMEORIGIN', 'DENY']:
                self.response.headers['X-Frame-Options'] = iframe_restriction
            else:
                raise Exception(
                    'Invalid X-Frame-Options: %s' % iframe_restriction)

        self.response.expires = 'Mon, 01 Jan 1990 00:00:00 GMT'
        self.response.pragma = 'no-cache'

        self.response.write(self.jinja2_env.get_template(
            filename).render(**values))

        # Calculate the processing time of this request.
        duration = datetime.datetime.utcnow() - self.start_time
        processing_time = duration.seconds + duration.microseconds / 1E6

        counters.HTML_RESPONSE_TIME_SECS.inc(increment=processing_time)
        counters.HTML_RESPONSE_COUNT.inc()

    def _render_exception(self, error_code, values):
        assert error_code in [400, 401, 404, 500]
        values['code'] = error_code

        # This checks if the response should be JSON or HTML.
        if self.payload is not None:
            self.render_json(values)
        else:
            self.values.update(values)
<<<<<<< HEAD
            if 'iframed' in self.values and self.values['iframed']:
                self.render_template(
                    'error/error_iframed.html', iframe_restriction=None)
            else:
                self.render_template(
                    'error/error.html', iframe_restriction=None)
=======
            self.render_template(
                'pages/error/error.html', iframe_restriction=None)
>>>>>>> 3a2cf450

    def handle_exception(self, exception, unused_debug_mode):
        """Overwrites the default exception handler."""
        logging.info(''.join(traceback.format_exception(*sys.exc_info())))
        logging.error('Exception raised: %s', exception)

        if isinstance(exception, self.PageNotFoundException):
            logging.error('Invalid URL requested: %s', self.request.uri)
            self.error(404)
            self._render_exception(404, {
                'error': 'Could not find the page %s.' % self.request.uri})
            return

        if isinstance(exception, self.NotLoggedInException):
            self.redirect(
                current_user_services.create_login_url(self.request.uri))
            return

        if isinstance(exception, self.UnauthorizedUserException):
            self.error(401)
            self._render_exception(401, {'error': unicode(exception)})
            return

        if isinstance(exception, self.InvalidInputException):
            self.error(400)
            self._render_exception(400, {'error': unicode(exception)})
            return

        if isinstance(exception, self.InternalErrorException):
            self.error(500)
            self._render_exception(500, {'error': unicode(exception)})
            return

        self.error(500)
        self._render_exception(500, {'error': unicode(exception)})

    class UnauthorizedUserException(Exception):
        """Error class for unauthorized access."""

    class NotLoggedInException(Exception):
        """Error class for users that are not logged in (error code 401)."""

    class InvalidInputException(Exception):
        """Error class for invalid input on the user side (error code 400)."""

    class PageNotFoundException(Exception):
        """Error class for a page not found error (error code 404)."""

    class InternalErrorException(Exception):
        """Error class for an internal server side error (error code 500)."""


class Error404Handler(BaseHandler):
    """Handles 404 errors."""

    REQUIRE_PAYLOAD_CSRF_CHECK = False


class CsrfTokenManager(object):
    """Manages page/user tokens in memcache to protect against CSRF."""

    # Max age of the token (48 hours).
    _CSRF_TOKEN_AGE_SECS = 60 * 60 * 48
    # Default user id for non-logged-in users.
    _USER_ID_DEFAULT = 'non_logged_in_user'

    @classmethod
    def init_csrf_secret(cls):
        """Verify that non-default CSRF secret exists; creates one if not."""

        # Any non-default value is fine.
        if CSRF_SECRET.value and CSRF_SECRET.value != DEFAULT_CSRF_SECRET:
            return

        # Initialize to random value.
        config_services.set_property(
            feconf.SYSTEM_COMMITTER_ID, CSRF_SECRET.name,
            base64.urlsafe_b64encode(os.urandom(20)))

    @classmethod
    def _create_token(cls, user_id, issued_on):
        """Creates a digest (string representation) of a token."""
        cls.init_csrf_secret()

        # The token has 4 parts: hash of the actor user id, hash of the page
        # name, hash of the time issued and plain text of the time issued.

        if user_id is None:
            user_id = cls._USER_ID_DEFAULT

        # Round time to seconds.
        issued_on = long(issued_on)

        digester = hmac.new(str(CSRF_SECRET.value))
        digester.update(str(user_id))
        digester.update(':')
        digester.update(str(issued_on))

        digest = digester.digest()
        token = '%s/%s' % (issued_on, base64.urlsafe_b64encode(digest))

        return token

    @classmethod
    def _get_current_time(cls):
        return time.time()

    @classmethod
    def create_csrf_token(cls, user_id):
        return cls._create_token(user_id, cls._get_current_time())

    @classmethod
    def is_csrf_token_valid(cls, user_id, token):
        """Validate a given CSRF token with the CSRF secret in memcache."""
        try:
            parts = token.split('/')
            if len(parts) != 2:
                return False

            issued_on = long(parts[0])
            age = cls._get_current_time() - issued_on
            if age > cls._CSRF_TOKEN_AGE_SECS:
                return False

            authentic_token = cls._create_token(user_id, issued_on)
            if authentic_token == token:
                return True

            return False
        except Exception:
            return False<|MERGE_RESOLUTION|>--- conflicted
+++ resolved
@@ -405,17 +405,13 @@
             self.render_json(values)
         else:
             self.values.update(values)
-<<<<<<< HEAD
             if 'iframed' in self.values and self.values['iframed']:
                 self.render_template(
                     'error/error_iframed.html', iframe_restriction=None)
             else:
                 self.render_template(
                     'error/error.html', iframe_restriction=None)
-=======
-            self.render_template(
-                'pages/error/error.html', iframe_restriction=None)
->>>>>>> 3a2cf450
+
 
     def handle_exception(self, exception, unused_debug_mode):
         """Overwrites the default exception handler."""
