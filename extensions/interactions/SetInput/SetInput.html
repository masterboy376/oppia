<script type="text/ng-template" id="interaction/SetInput">
  <div ng-if="answer.length === 0">
    <em translate="I18N_INTERACTIONS_SET_INPUT_EMPTY_SET"></em>
  </div>

  <div>
    <schema-based-editor schema="schema" local-value="answer">
    </schema-based-editor>
  </div>

<<<<<<< HEAD
  <br>

  <div ng-if="errorMessage" class="oppia-form-error" aria-live="assertive" translate="<[errorMessage]>"></div>
=======
  <div ng-if="errorMessage" class="oppia-form-error" aria-live="assertive">
    <[errorMessage]>
  </div>
>>>>>>> 019d99ab

  <br>

  <div>
    <button type="button" class="btn btn-default" ng-click="submitAnswer(answer)" translate="I18N_INTERACTIONS_SET_INPUT_SUBMIT"></button>
  </div>
</script>

<script type="text/ng-template" id="response/SetInput">
  <div>
    <span ng-if="answer.length === 0" translate="I18N_INTERACTIONS_SET_INPUT_NO_ANSWER"></span>
    <span ng-if="answer.length > 0">
      <ul style="padding-left: 12px">
        <li ng-repeat="item in answer">
          <[item]>
        </li>
      </ul>
    </span>
  </div>
</script>

<script type="text/ng-template" id="shortResponse/SetInput">
  <span translate="<[displayedAnswer]>"></span>
</script><|MERGE_RESOLUTION|>--- conflicted
+++ resolved
@@ -8,15 +8,7 @@
     </schema-based-editor>
   </div>
 
-<<<<<<< HEAD
-  <br>
-
   <div ng-if="errorMessage" class="oppia-form-error" aria-live="assertive" translate="<[errorMessage]>"></div>
-=======
-  <div ng-if="errorMessage" class="oppia-form-error" aria-live="assertive">
-    <[errorMessage]>
-  </div>
->>>>>>> 019d99ab
 
   <br>
 
